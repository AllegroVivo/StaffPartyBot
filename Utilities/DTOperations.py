from __future__ import annotations

from discord import Interaction
from datetime import datetime, time
from typing import Optional, Tuple
from .Enums import Timezone, Weekday
from .Utilities import Utilities
from UI.Guild import TZWeekdaySelectView, TimeSelectView
from .Errors import DateTimeFormatError, DateTimeMismatchError, DateTimeBeforeNowError, TimeRangeError
################################################################################

__all__ = ("DTOperations",)

################################################################################
class DTOperations:

    @staticmethod
    async def collect_single_datetime(
        interaction: Interaction,
        current_value: Optional[datetime] = None,
    ) -> Optional[Tuple[Timezone, Optional[datetime]]]:
    
        from UI.Guild import SingleDTModal
        from UI.Common import TimezoneSelectView
    
        prompt = Utilities.make_embed(
            title="Select your Timezone",
            description=(
                "You can select the timezone that will correspond to your datetime"
                "entry from the selector below."
            ),
        )
        view = TimezoneSelectView(interaction.user)
    
        await interaction.respond(embed=prompt, view=view)
        await view.wait()
    
        if not view.complete or view.value is False:
            return
    
        timezone, inter = view.value
        localized_dt = (
            Utilities.TIMEZONE_OFFSETS[timezone].localize(current_value)
            if current_value else None
        )
        modal = SingleDTModal(localized_dt, "Enter a Date and Time")
    
        await inter.response.send_modal(modal)
        await modal.wait()
    
        if not modal.complete:
            return
    
        try:
            return timezone, datetime.strptime(modal.value, "%m/%d/%y %I:%M %p")
        except ValueError:
            error = DateTimeFormatError(modal.value)
            await interaction.respond(embed=error, ephemeral=True)
            return
    
################################################################################
    @staticmethod
    async def collect_single_time(
        interaction: Interaction,
        current_value: Optional[time] = None,
    ) -> Optional[Tuple[Timezone, Optional[time]]]:
    
        from UI.Guild import SingleTimeModal
        from UI.Common import TimezoneSelectView
    
        prompt = Utilities.make_embed(
            title="Select your Timezone",
            description=(
                "You can select the timezone that will correspond to your upcoming time"
                "entry from the selector below."
            ),
        )
        view = TimezoneSelectView(interaction.user)
    
        await interaction.respond(embed=prompt, view=view)
        await view.wait()
    
        if not view.complete or view.value is False:
            return
    
        timezone, inter = view.value
        if current_value:
            localized_time = timezone.localize(datetime.combine(datetime.today(), current_value))
        else:
            localized_time = None
    
        modal = SingleTimeModal(localized_time, "Enter a Time")
    
        await inter.response.send_modal(modal)
        await modal.wait()
    
        if not modal.complete:
            return
    
        try:
            return_dt = datetime.strptime(modal.value, "%I:%M %p")
        except ValueError:
            error = DateTimeFormatError(modal.value)
            await interaction.respond(embed=error, ephemeral=True)
            return
        else:
            return timezone, return_dt.time()
    
################################################################################
    @staticmethod
    async def collect_double_datetime(
        interaction: Interaction,
        current_value_a: Optional[datetime] = None,
        current_value_b: Optional[datetime] = None,
        max_duration: Optional[int] = None,
    ) -> Optional[Tuple[Timezone, Optional[datetime], Optional[datetime]]]:
    
        from UI.Guild import DoubleDTModal
        from UI.Common import TimezoneSelectView
    
        prompt = Utilities.make_embed(
            title="Select your Timezone",
            description=(
                "You can select the timezone that will correspond to your datetime"
                "entry from the selector below."
            ),
        )
        view = TimezoneSelectView(interaction.user)
    
        await interaction.respond(embed=prompt, view=view)
        await view.wait()
    
        if not view.complete or view.value is False:
            return
    
        timezone, inter = view.value
        localized_dt_a = (
            Utilities.TIMEZONE_OFFSETS[timezone].localize(current_value_a)
            if current_value_a else None
        )
        localized_dt_b = (
            Utilities.TIMEZONE_OFFSETS[timezone].localize(current_value_b)
            if current_value_b else None
        )
        modal = DoubleDTModal(localized_dt_a, localized_dt_b)
    
        await inter.response.send_modal(modal)
        await modal.wait()
    
        if not modal.complete:
            return
    
        try:
            raw_start = datetime.strptime(modal.value[0], "%m/%d/%y %I:%M %p")
        except ValueError:
            error = DateTimeFormatError(modal.value[0])
            await interaction.respond(embed=error, ephemeral=True)
            return
        else:
            start_dt = Utilities.TIMEZONE_OFFSETS[timezone].localize(
                datetime(
                    raw_start.year,
                    raw_start.month,
                    raw_start.day,
                    raw_start.hour,
                    raw_start.minute
                )
            )
    
        try:
            raw_end = datetime.strptime(modal.value[1], "%m/%d/%y %I:%M %p")
        except ValueError:
            error = DateTimeFormatError(modal.value[1])
            await interaction.respond(embed=error, ephemeral=True)
            return
        else:
            end_dt = Utilities.TIMEZONE_OFFSETS[timezone].localize(
                datetime(
                    raw_end.year,
                    raw_end.month,
                    raw_end.day,
                    raw_end.hour,
                    raw_end.minute
                )
            )
    
        if end_dt <= start_dt:
            error = DateTimeMismatchError(start_dt, end_dt)
            await interaction.respond(embed=error, ephemeral=True)
            return
    
        if datetime.now().timestamp() > end_dt.timestamp():
            error = DateTimeBeforeNowError(start_dt)
            await interaction.respond(embed=error, ephemeral=True)
            return
    
        if (end_dt - start_dt).total_seconds() < 7200 or (end_dt - start_dt).total_seconds() > (max_duration * 86400):
            error = TimeRangeError("2 Hours", f"{max_duration} Days")
            await interaction.respond(embed=error, ephemeral=True)
            return
    
        return timezone, start_dt, end_dt
    
################################################################################
    @staticmethod
    async def collect_double_time(
        interaction: Interaction,
        current_value_a: Optional[time] = None,
        current_value_b: Optional[time] = None,
    ) -> Optional[Tuple[Timezone, Optional[time], Optional[time]]]:
    
        from UI.Guild import DoubleTimeModal
        from UI.Common import TimezoneSelectView
    
        prompt = Utilities.make_embed(
            title="Select your Timezone",
            description=(
                "You can select the timezone that will correspond to your time"
                "entries from the selector below."
            ),
        )
        view = TimezoneSelectView(interaction.user)
    
        await interaction.respond(embed=prompt, view=view)
        await view.wait()
    
        if not view.complete or view.value is False:
            return
    
        timezone, inter = view.value
        if current_value_a:
            localized_time_a = timezone.localize(datetime.combine(datetime.today(), current_value_a))
        else:
            localized_time_a = None
        if current_value_b:
            localized_time_b = timezone.localize(datetime.combine(datetime.today(), current_value_b))
        else:
            localized_time_b = None
    
        modal = DoubleTimeModal(localized_time_a, localized_time_b)
    
        await inter.response.send_modal(modal)
        await modal.wait()
    
        if not modal.complete:
            return
    
        try:
            raw_start = datetime.strptime(modal.value[0], "%I:%M %p")
        except ValueError:
            error = DateTimeFormatError(modal.value[0])
            await interaction.respond(embed=error, ephemeral=True)
            return
        else:
            start_dt = Utilities.TIMEZONE_OFFSETS[timezone].localize(
                datetime(
                    raw_start.year,
                    raw_start.month,
                    raw_start.day,
                    raw_start.hour,
                    raw_start.minute
                )
            )
    
        try:
            raw_end = datetime.strptime(modal.value[1], "%I:%M %p")
        except ValueError:
            error = DateTimeFormatError(modal.value[1])
            await interaction.respond(embed=error, ephemeral=True)
            return
        else:
            end_dt = Utilities.TIMEZONE_OFFSETS[timezone].localize(
                datetime(
                    raw_end.year,
                    raw_end.month,
                    raw_end.day,
                    raw_end.hour,
                    raw_end.minute
                )
            )
    
        return timezone, start_dt.time(), end_dt.time()
    
################################################################################
    @staticmethod
    async def collect_availability(
        interaction: Interaction
    ) -> Optional[Tuple[Timezone, Weekday, Optional[time], Optional[time]]]:

        status = Utilities.make_embed(
            title="Set Availability",
            description=(
                "Please select your timezone initial selector, followed by the "
                "day to set availability for, and finally the available time frame."
            )
        )
        view = TZWeekdaySelectView(interaction.user)

        await interaction.respond(embed=status, view=view)
        await view.wait()

        if not view.complete or view.value is False:
            return

        tz, weekday = view.value

        prompt = Utilities.make_embed(
            title="Set Availability Start",
            description=(
                f"Please select the beginning of your availability "
                f"for `{weekday.proper_name}`..."
            )
        )
        view = TimeSelectView(interaction.user)

        await interaction.respond(embed=prompt, view=view)
        await view.wait()

        if not view.complete or view.value is False:
            return

        start_time = view.value if view.value != -1 else None
        end_time = None

        if start_time is not None:
            prompt = Utilities.make_embed(
                title="Set Availability End",
                description=(
                    f"Please select the end of your availability "
                    f"for `{weekday.proper_name}`..."
                )
            )
            view = TimeSelectView(interaction.user)

            await interaction.respond(embed=prompt, view=view)
            await view.wait()

            if not view.complete or view.value is False:
                return

            end_time = view.value
            
        today = datetime.now().date()
        py_tz = Utilities.TIMEZONE_OFFSETS[tz]
<<<<<<< HEAD
        utc_tz = Utilities.TIMEZONE_OFFSETS[Timezone.GMT]
        
        start_dt = utc_tz.normalize(
=======
        start_dt = py_tz.normalize(
>>>>>>> 3ecc7a30
            py_tz.localize(
                datetime(
                    today.year,
                    today.month,
                    today.day,
                    start_time.hour,
                    start_time.minute
                )
            )
        )
<<<<<<< HEAD
        end_dt = utc_tz.normalize(
=======
        end_dt = py_tz.normalize(
>>>>>>> 3ecc7a30
            py_tz.localize(
                datetime(
                    today.year,
                    today.month,
                    today.day,
                    end_time.hour,
                    end_time.minute
                )
            )
        )

        return tz, weekday, start_dt.time(), end_dt.time()
            
################################################################################
            <|MERGE_RESOLUTION|>--- conflicted
+++ resolved
@@ -342,36 +342,22 @@
             
         today = datetime.now().date()
         py_tz = Utilities.TIMEZONE_OFFSETS[tz]
-<<<<<<< HEAD
-        utc_tz = Utilities.TIMEZONE_OFFSETS[Timezone.GMT]
-        
-        start_dt = utc_tz.normalize(
-=======
         start_dt = py_tz.normalize(
->>>>>>> 3ecc7a30
-            py_tz.localize(
-                datetime(
-                    today.year,
-                    today.month,
-                    today.day,
-                    start_time.hour,
-                    start_time.minute
-                )
-            )
-        )
-<<<<<<< HEAD
-        end_dt = utc_tz.normalize(
-=======
+            datetime(
+                today.year,
+                today.month,
+                today.day,
+                start_time.hour,
+                start_time.minute
+            )
+        )
         end_dt = py_tz.normalize(
->>>>>>> 3ecc7a30
-            py_tz.localize(
-                datetime(
-                    today.year,
-                    today.month,
-                    today.day,
-                    end_time.hour,
-                    end_time.minute
-                )
+            datetime(
+                today.year,
+                today.month,
+                today.day,
+                end_time.hour,
+                end_time.minute
             )
         )
 
